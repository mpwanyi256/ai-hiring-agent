--- conflicted
+++ resolved
@@ -27,11 +27,8 @@
 import contractsSlice from './contracts/contractsSlice';
 import aiSlice from './ai/aiSlice';
 import notificationsSlice from './notifications/notificationsSlice';
-<<<<<<< HEAD
-=======
 import currenciesSlice from './currencies/currenciesSlice';
 import settingsSlice from './settings/settingsSlice';
->>>>>>> 3718ab8a
 
 const rootReducer = combineReducers({
   auth: authSlice,
@@ -56,12 +53,8 @@
   contracts: contractsSlice,
   notifications: notificationsSlice,
   ai: aiSlice,
-<<<<<<< HEAD
-  notifications: notificationsSlice,
-=======
   currencies: currenciesSlice,
   settings: settingsSlice,
->>>>>>> 3718ab8a
 });
 
 const persistConfig = {
